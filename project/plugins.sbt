logLevel := Level.Warn

addSbtPlugin("com.typesafe.play" % "sbt-plugin"   % "2.4.3")
addSbtPlugin("org.xerial.sbt"    % "sbt-sonatype" % "0.5.1")
addSbtPlugin("com.jsuereth"      % "sbt-pgp"      % "1.0.0")
addSbtPlugin("com.timushev.sbt"  % "sbt-updates"  % "0.1.10")

<<<<<<< HEAD
addSbtPlugin("com.typesafe.sbt"   % "sbt-native-packager" % "1.0.3")
addSbtPlugin("com.geirsson"       % "sbt-scalafmt"        % "0.5.4")
addSbtPlugin("com.fortysevendeg"  % "sbt-microsites"      % "0.3.0")
addSbtPlugin("com.eed3si9n"       % "sbt-buildinfo"       % "0.6.1")
=======
addSbtPlugin("com.typesafe.sbt" % "sbt-native-packager" % "1.0.3")
addSbtPlugin("com.geirsson" % "sbt-scalafmt" % "0.5.1")
addSbtPlugin("com.fortysevendeg"  % "sbt-microsites" % "0.3.0")
addSbtPlugin("com.eed3si9n" % "sbt-buildinfo" % "0.6.1")
>>>>>>> fa4f1912
<|MERGE_RESOLUTION|>--- conflicted
+++ resolved
@@ -5,14 +5,7 @@
 addSbtPlugin("com.jsuereth"      % "sbt-pgp"      % "1.0.0")
 addSbtPlugin("com.timushev.sbt"  % "sbt-updates"  % "0.1.10")
 
-<<<<<<< HEAD
-addSbtPlugin("com.typesafe.sbt"   % "sbt-native-packager" % "1.0.3")
-addSbtPlugin("com.geirsson"       % "sbt-scalafmt"        % "0.5.4")
-addSbtPlugin("com.fortysevendeg"  % "sbt-microsites"      % "0.3.0")
-addSbtPlugin("com.eed3si9n"       % "sbt-buildinfo"       % "0.6.1")
-=======
 addSbtPlugin("com.typesafe.sbt" % "sbt-native-packager" % "1.0.3")
-addSbtPlugin("com.geirsson" % "sbt-scalafmt" % "0.5.1")
-addSbtPlugin("com.fortysevendeg"  % "sbt-microsites" % "0.3.0")
-addSbtPlugin("com.eed3si9n" % "sbt-buildinfo" % "0.6.1")
->>>>>>> fa4f1912
+addSbtPlugin("com.geirsson" % "sbt-scalafmt" % "0.5.4")
+addSbtPlugin("com.fortysevendeg" % "sbt-microsites" % "0.3.0")
+addSbtPlugin("com.eed3si9n" % "sbt-buildinfo" % "0.6.1")