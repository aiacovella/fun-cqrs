import sbt.Keys._
import sbt._

//@formatter:off
object Dependencies {

  //------------------------------------------------------------------------------------------------------------
  // io.strongtyped.funcqrs core
<<<<<<< HEAD
  val scalaLogging = "com.typesafe.scala-logging" %% "scala-logging"  % "3.5.0"
  val scalaTest    = "org.scalatest"              %% "scalatest"      % "3.0.0" % "test"
  val rxScala      = "io.reactivex"               % "rxscala_2.12"    % "0.26.4"
  val logback      = "ch.qos.logback"             % "logback-classic" % "1.1.9"

  val mainDeps = Seq(scalaLogging, scalaTest, rxScala, logback)
=======
  val scalaLogging          =  "com.typesafe.scala-logging" %% "scala-logging"      % "3.5.0"
  val scalaTest             =  "org.scalatest"              %% "scalatest"          % "3.0.0" % "test"
  val rxScala               =  "io.reactivex"               %% "rxscala"       	    % "0.26.4"

  val mainDeps = Seq(scalaLogging, scalaTest)
>>>>>>> fa4f1912
  //------------------------------------------------------------------------------------------------------------

  //------------------------------------------------------------------------------------------------------------
  // Akka Module
  val akkaDeps = {
    val akkaVersion = "2.4.16"

    Seq(
      "com.typesafe.akka" %% "akka-actor"       % akkaVersion,
      "com.typesafe.akka" %% "akka-persistence" % akkaVersion,
      "com.typesafe.akka" %% "akka-slf4j"       % akkaVersion,
      "com.typesafe.akka" %% "akka-stream"      % akkaVersion,
<<<<<<< HEAD
//      "com.typesafe.akka" %% "akka-remote"      % akkaVersion,
=======
>>>>>>> fa4f1912
      // experimental
      "com.typesafe.akka" %% "akka-persistence-query-experimental" % akkaVersion,
      // test scope
      "com.typesafe.akka"   %% "akka-testkit"              % akkaVersion % "test",
      "com.github.dnvriend" %% "akka-persistence-inmemory" % "1.3.18"    % "test"
    )
  }
  //------------------------------------------------------------------------------------------------------------

  //------------------------------------------------------------------------------------------------------------
  val levelDb    = "org.iq80.leveldb"          % "leveldb"        % "0.7"
  val levelDbJNI = "org.fusesource.leveldbjni" % "leveldbjni-all" % "1.8"

  val sampleDeps = Seq(levelDb, levelDbJNI) ++ mainDeps ++ akkaDeps
}
// /@formatter:on<|MERGE_RESOLUTION|>--- conflicted
+++ resolved
@@ -6,20 +6,12 @@
 
   //------------------------------------------------------------------------------------------------------------
   // io.strongtyped.funcqrs core
-<<<<<<< HEAD
   val scalaLogging = "com.typesafe.scala-logging" %% "scala-logging"  % "3.5.0"
   val scalaTest    = "org.scalatest"              %% "scalatest"      % "3.0.0" % "test"
-  val rxScala      = "io.reactivex"               % "rxscala_2.12"    % "0.26.4"
+  val rxScala      = "io.reactivex"               %% "rxscala"        % "0.26.5"
   val logback      = "ch.qos.logback"             % "logback-classic" % "1.1.9"
 
-  val mainDeps = Seq(scalaLogging, scalaTest, rxScala, logback)
-=======
-  val scalaLogging          =  "com.typesafe.scala-logging" %% "scala-logging"      % "3.5.0"
-  val scalaTest             =  "org.scalatest"              %% "scalatest"          % "3.0.0" % "test"
-  val rxScala               =  "io.reactivex"               %% "rxscala"       	    % "0.26.4"
-
-  val mainDeps = Seq(scalaLogging, scalaTest)
->>>>>>> fa4f1912
+  val mainDeps = Seq(scalaLogging, scalaTest, logback)
   //------------------------------------------------------------------------------------------------------------
 
   //------------------------------------------------------------------------------------------------------------
@@ -32,10 +24,7 @@
       "com.typesafe.akka" %% "akka-persistence" % akkaVersion,
       "com.typesafe.akka" %% "akka-slf4j"       % akkaVersion,
       "com.typesafe.akka" %% "akka-stream"      % akkaVersion,
-<<<<<<< HEAD
 //      "com.typesafe.akka" %% "akka-remote"      % akkaVersion,
-=======
->>>>>>> fa4f1912
       // experimental
       "com.typesafe.akka" %% "akka-persistence-query-experimental" % akkaVersion,
       // test scope
