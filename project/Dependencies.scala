import sbt.Keys._
import sbt._

//@formatter:off
object Dependencies {  

  //------------------------------------------------------------------------------------------------------------
  // io.strongtyped.funcqrs core
  val scalaLogging          =  "com.typesafe.scala-logging" %% "scala-logging"      % "3.1.0"
  val scalaTest             =  "org.scalatest"              %% "scalatest"          % "3.0.0-M10" % "test"
  val rxScala               =  "io.reactivex"               %% "rxscala"            % "0.26.0"


  val mainDeps = Seq(
    libraryDependencies ++= Seq(scalaLogging, scalaTest, rxScala)
  )
  //------------------------------------------------------------------------------------------------------------



  //------------------------------------------------------------------------------------------------------------
  // Akka Module
<<<<<<< HEAD
  val akkaVersion           =   "2.4.2"
  val akkaActor             =   "com.typesafe.akka"           %%  "akka-actor"        % akkaVersion
  val akkaPersistence       =   "com.typesafe.akka"           %%  "akka-persistence"  % akkaVersion
  val akkaSlf4j             =   "com.typesafe.akka"           %%  "akka-slf4j"        % akkaVersion
  val akkaTestKit           =   "com.typesafe.akka"           %%  "akka-testkit"      % akkaVersion     % "test"

  val levelDb               =   "org.iq80.leveldb"            %   "leveldb"           % "0.7"
  val levelDbJNI            =   "org.fusesource.leveldbjni"   %   "leveldbjni-all"    % "1.8"

  val akkaStreams           =   "com.typesafe.akka"           %%  "akka-stream"       % akkaVersion
  val akkaPersistenceQuery  =   "com.typesafe.akka"           %%  "akka-persistence-query-experimental" % akkaVersion
=======
  val akkaVersion               =   "2.4.2"
  val akkaActor                 =   "com.typesafe.akka"           %%  "akka-actor"        % akkaVersion
  
  val akkaPersistence           =   "com.typesafe.akka"           %%  "akka-persistence"  % akkaVersion
  val akkaSlf4j                 =   "com.typesafe.akka"           %%  "akka-slf4j"        % akkaVersion
  val akkaStreams               =   "com.typesafe.akka"           %%  "akka-stream"       % akkaVersion
  val akkaTestKit               =   "com.typesafe.akka"           %%  "akka-testkit"      % akkaVersion     % "test"
  val akkaPersistenceQuery      =   "com.typesafe.akka"           %%  "akka-persistence-query-experimental" % akkaVersion

  val akkaPersistenceInMemory   =   "com.github.dnvriend"         %%  "akka-persistence-inmemory"           % "1.2.2"     % "test"
>>>>>>> 5b73bab2

  val akkaDeps = Seq(
    libraryDependencies ++= Seq(akkaActor, akkaPersistence, akkaStreams, akkaSlf4j),
    // experimental
    libraryDependencies ++= Seq(akkaPersistenceQuery),
    // test scope
    libraryDependencies ++= Seq(akkaTestKit, akkaPersistenceInMemory)
  )
  //------------------------------------------------------------------------------------------------------------

  
  //------------------------------------------------------------------------------------------------------------
  // Play Json support
  val playJson              =    "com.typesafe.play"          %% "play-json"          %  "2.4.4"
  //------------------------------------------------------------------------------------------------------------

  val levelDb           =   "org.iq80.leveldb"            %   "leveldb"           % "0.7"
  val levelDbJNI        =   "org.fusesource.leveldbjni"   %   "leveldbjni-all"    % "1.8"

  val sampleDeps = Seq(
    libraryDependencies ++= Seq(levelDb, levelDbJNI)
  ) ++ mainDeps ++ akkaDeps
}
// /@formatter:on<|MERGE_RESOLUTION|>--- conflicted
+++ resolved
@@ -20,19 +20,6 @@
 
   //------------------------------------------------------------------------------------------------------------
   // Akka Module
-<<<<<<< HEAD
-  val akkaVersion           =   "2.4.2"
-  val akkaActor             =   "com.typesafe.akka"           %%  "akka-actor"        % akkaVersion
-  val akkaPersistence       =   "com.typesafe.akka"           %%  "akka-persistence"  % akkaVersion
-  val akkaSlf4j             =   "com.typesafe.akka"           %%  "akka-slf4j"        % akkaVersion
-  val akkaTestKit           =   "com.typesafe.akka"           %%  "akka-testkit"      % akkaVersion     % "test"
-
-  val levelDb               =   "org.iq80.leveldb"            %   "leveldb"           % "0.7"
-  val levelDbJNI            =   "org.fusesource.leveldbjni"   %   "leveldbjni-all"    % "1.8"
-
-  val akkaStreams           =   "com.typesafe.akka"           %%  "akka-stream"       % akkaVersion
-  val akkaPersistenceQuery  =   "com.typesafe.akka"           %%  "akka-persistence-query-experimental" % akkaVersion
-=======
   val akkaVersion               =   "2.4.2"
   val akkaActor                 =   "com.typesafe.akka"           %%  "akka-actor"        % akkaVersion
   
@@ -43,7 +30,6 @@
   val akkaPersistenceQuery      =   "com.typesafe.akka"           %%  "akka-persistence-query-experimental" % akkaVersion
 
   val akkaPersistenceInMemory   =   "com.github.dnvriend"         %%  "akka-persistence-inmemory"           % "1.2.2"     % "test"
->>>>>>> 5b73bab2
 
   val akkaDeps = Seq(
     libraryDependencies ++= Seq(akkaActor, akkaPersistence, akkaStreams, akkaSlf4j),
