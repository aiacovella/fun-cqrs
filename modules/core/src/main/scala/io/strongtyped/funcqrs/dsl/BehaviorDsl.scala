--- conflicted
+++ resolved
@@ -7,11 +7,7 @@
 import scala.language.implicitConversions
 import scala.util.Try
 
-<<<<<<< HEAD
-class BehaviorDsl[A <: AggregateDef] extends AggregateTypes {
-=======
 class BehaviorDsl[A <: AggregateDef] extends AggregateAliases {
->>>>>>> a0768bf4
 
   type Aggregate = A
   type CreationCommandToEventMagnet = CreationBuilder#CommandToEventMagnet
