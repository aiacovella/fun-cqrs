package io.funcqrs.akka

<<<<<<< HEAD
import akka.util.Timeout
import io.funcqrs.MissingCommandHandlerException
import io.funcqrs.akka.TestModel.{ User, UserId }
=======
import akka.actor.ActorSystem
import akka.actor.Status.Failure
import akka.testkit.{ImplicitSender, TestKit}
import akka.util.Timeout
import com.typesafe.config.ConfigFactory
import io.funcqrs.akka.AggregateManager._
import io.funcqrs.akka.TestModel.UserProtocol._
import io.funcqrs.akka.TestModel.{User, UserId}
>>>>>>> fa4f1912
import io.funcqrs.akka.backend.AkkaBackend
import io.funcqrs.config.api._
<<<<<<< HEAD
=======
import io.funcqrs._
>>>>>>> fa4f1912
import org.scalatest._
import org.scalatest.concurrent.{ Eventually, ScalaFutures }
import org.scalatest.time.{ Seconds, Span }

import scala.concurrent.duration._

class AggregateManagerTest extends FlatSpecLike with Matchers with ScalaFutures with AkkaBackendSupport with Eventually {

  implicit val timeout = Timeout(500.millis)

  // very patient
  override implicit def patienceConfig: PatienceConfig =
    PatienceConfig(timeout = scaled(Span(5, Seconds)))

  override def configureBackend(backend: AkkaBackend): Unit = {
    backend.configure {
      aggregate(User.behavior)
    }
  }

  behavior of "An AggregateManager"

  it should "initialize a new actor when receiving a creational command" in {

    val userRef = aggregateRef[User].forId(UserId.generate())

    userRef.exists().futureValue shouldBe false
    userRef ! CreateUser("João Ninguém", 30)
    eventually {
      userRef.exists().futureValue shouldBe true
    }

    eventually {
      val user = userRef.state().futureValue
      user.name shouldBe "João Ninguém"
      user.age shouldBe 30
    }

    userRef ! ChangeName("Osvaldo Waldo")

    eventually {
      val user = userRef.state().futureValue
      user.name shouldBe "Osvaldo Waldo"
    }
  }

  it should "return false when enquiring for non-existent aggregate" in {

    val userRef = aggregateRef[User].forId(UserId.generate())

    userRef.exists().futureValue shouldBe false
  }

  it should "return true when enquiring for existent aggregate" in {

    val userRef = aggregateRef[User].forId(UserId.generate())

    userRef ! CreateUser("John Doe", 30)

    eventually {
      userRef.exists().futureValue shouldBe true
    }
  }

  it should "not accept a create command twice" in {

    val userRef = aggregateRef[User].forId(UserId.generate())

    userRef ! CreateUser("John Doe", 30)

    (userRef ? CreateUser("John Doe", 30)).failed.futureValue shouldBe a[MissingCommandHandlerException]
  }

  it should "reject commands if aggregate is 'deleted'" in {

    val userRef = aggregateRef[User].forId(UserId.generate())

    userRef ! CreateUser("John Doe", 30)

    userRef ! DeleteUser

    val error = (userRef ? CreateUser("John Doe", 30)).failed.futureValue
    error shouldBe a[IllegalArgumentException]
    error.getMessage contains "User is already deleted!"
  }
  
  it should "fail with descriptive error getting aggregateRef for non-configured aggregate" in {
    val freshBackend = new AkkaBackend {
      override val actorSystem: ActorSystem = actorSys
      def sourceProvider(query: Query): EventsSourceProvider = ???
    }
    assertThrows[MissingAggregateConfiguration] {
      freshBackend.aggregateRef[Person](PersonId.generate)
    }
  }

}<|MERGE_RESOLUTION|>--- conflicted
+++ resolved
@@ -1,25 +1,12 @@
 package io.funcqrs.akka
 
-<<<<<<< HEAD
+import akka.actor.ActorSystem
 import akka.util.Timeout
-import io.funcqrs.MissingCommandHandlerException
+import io.funcqrs.{ MissingCommandHandlerException, _ }
 import io.funcqrs.akka.TestModel.{ User, UserId }
-=======
-import akka.actor.ActorSystem
-import akka.actor.Status.Failure
-import akka.testkit.{ImplicitSender, TestKit}
-import akka.util.Timeout
-import com.typesafe.config.ConfigFactory
-import io.funcqrs.akka.AggregateManager._
-import io.funcqrs.akka.TestModel.UserProtocol._
-import io.funcqrs.akka.TestModel.{User, UserId}
->>>>>>> fa4f1912
 import io.funcqrs.akka.backend.AkkaBackend
+import io.funcqrs.backend.Query
 import io.funcqrs.config.api._
-<<<<<<< HEAD
-=======
-import io.funcqrs._
->>>>>>> fa4f1912
 import org.scalatest._
 import org.scalatest.concurrent.{ Eventually, ScalaFutures }
 import org.scalatest.time.{ Seconds, Span }
@@ -44,7 +31,7 @@
 
   it should "initialize a new actor when receiving a creational command" in {
 
-    val userRef = aggregateRef[User].forId(UserId.generate())
+    val userRef = backend.aggregateRef[User].forId(UserId.generate())
 
     userRef.exists().futureValue shouldBe false
     userRef ! CreateUser("João Ninguém", 30)
@@ -68,14 +55,14 @@
 
   it should "return false when enquiring for non-existent aggregate" in {
 
-    val userRef = aggregateRef[User].forId(UserId.generate())
+    val userRef = backend.aggregateRef[User].forId(UserId.generate())
 
     userRef.exists().futureValue shouldBe false
   }
 
   it should "return true when enquiring for existent aggregate" in {
 
-    val userRef = aggregateRef[User].forId(UserId.generate())
+    val userRef = backend.aggregateRef[User].forId(UserId.generate())
 
     userRef ! CreateUser("John Doe", 30)
 
@@ -86,7 +73,7 @@
 
   it should "not accept a create command twice" in {
 
-    val userRef = aggregateRef[User].forId(UserId.generate())
+    val userRef = backend.aggregateRef[User].forId(UserId.generate())
 
     userRef ! CreateUser("John Doe", 30)
 
@@ -95,7 +82,7 @@
 
   it should "reject commands if aggregate is 'deleted'" in {
 
-    val userRef = aggregateRef[User].forId(UserId.generate())
+    val userRef = backend.aggregateRef[User].forId(UserId.generate())
 
     userRef ! CreateUser("John Doe", 30)
 
@@ -105,15 +92,15 @@
     error shouldBe a[IllegalArgumentException]
     error.getMessage contains "User is already deleted!"
   }
-  
+
   it should "fail with descriptive error getting aggregateRef for non-configured aggregate" in {
     val freshBackend = new AkkaBackend {
       override val actorSystem: ActorSystem = actorSys
+
       def sourceProvider(query: Query): EventsSourceProvider = ???
     }
-    assertThrows[MissingAggregateConfiguration] {
-      freshBackend.aggregateRef[Person](PersonId.generate)
+    assertThrows[MissingAggregateConfigurationException] {
+      freshBackend.aggregateRef[Person].forId(PersonId.generate)
     }
   }
-
 }