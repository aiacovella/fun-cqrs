

akka {
  stdout-loglevel = off // defaults to WARNING can be disabled with off. The stdout-loglevel is only in effect during system startup and shutdown
  log-dead-letters-during-shutdown = off
  loglevel = debug
  log-dead-letters = off
<<<<<<< HEAD
  log-config-on-start = off
=======
  log-config-on-start = off // Log the complete configuration at INFO level when the actor system is started

  loggers = ["akka.event.slf4j.Slf4jLogger"]
  logging-filter = "akka.event.slf4j.Slf4jLoggingFilter"
>>>>>>> fa4f1912

  actor {
    serialize-messages = off // when on, the akka framework will determine whether or not messages can be serialized, else the plugin

    debug {
      receive = on // log all messages sent to an actor if that actors receive method is a LoggingReceive
      autoreceive = off // log all special messages like Kill, PoisoffPill etc sent to all actors
      lifecycle = off // log all actor lifecycle events of all actors
      fsm = off // enable logging of all events, transitioffs and timers of FSM Actors that extend LoggingFSM
      event-stream = off // enable logging of subscriptions (subscribe/unsubscribe) on the ActorSystem.eventStream
    }
  }

  persistence {
    journal.plugin = "inmemory-journal"
    snapshot-store.plugin = "inmemory-snapshot-store"
  }
}

funcqrs {

  akka {

    aggregates {

      ask-timeout = 5s
      events-per-snapshot = 100

      passivation-strategy {
        class = "io.funcqrs.akka.MaxChildrenPassivationStrategy"
        max-children.max = 40
        max-children.kill-at-once = 20
      }

      aggregate-name {
        events-per-snapshot = 200
        ask-timeout = 15s

        passivation-strategy {
          class = "io.funcqrs.akka.MaxChildrenPassivationStrategy"
          max-children.max = 40
          max-children.kill-at-once = 20
        }

      }

      Person {
        async-command-timeout = 1s
      }
    }
  }
}<|MERGE_RESOLUTION|>--- conflicted
+++ resolved
@@ -1,18 +1,15 @@
-
 
 akka {
+
   stdout-loglevel = off // defaults to WARNING can be disabled with off. The stdout-loglevel is only in effect during system startup and shutdown
+  actor.warn-about-java-serializer-usage = false
   log-dead-letters-during-shutdown = off
   loglevel = debug
   log-dead-letters = off
-<<<<<<< HEAD
-  log-config-on-start = off
-=======
   log-config-on-start = off // Log the complete configuration at INFO level when the actor system is started
 
   loggers = ["akka.event.slf4j.Slf4jLogger"]
   logging-filter = "akka.event.slf4j.Slf4jLoggingFilter"
->>>>>>> fa4f1912
 
   actor {
     serialize-messages = off // when on, the akka framework will determine whether or not messages can be serialized, else the plugin
