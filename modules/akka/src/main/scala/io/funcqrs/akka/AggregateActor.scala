package io.funcqrs.akka

import _root_.akka.actor._
import _root_.akka.pattern._
import _root_.akka.persistence._
import io.funcqrs._
import io.funcqrs.akka.util.ConfigReader._
import io.funcqrs.behavior._
import io.funcqrs.interpreters.AsyncInterpreter

import scala.concurrent.{ Future, TimeoutException }
import scala.concurrent.duration._
import scala.util.{ Success, Try }
import scala.util.control.NonFatal

class AggregateActor[A, C, E, I <: AggregateId](
    identifier: I,
    interpreter: AsyncInterpreter[A, C, E],
    aggregateType: String
) extends AggregateAliases
    with AggregateMessageExtractors
    with PersistentActor
    with ActorLogging {

  type Aggregate = A
  type Id        = I
  type Command   = C
  type Event     = E

  /**
    * state of Aggregate Root
    */
  sealed trait ActorState

  case object Available extends ActorState

  case object Busy extends ActorState

  /**
    * Specifies how many events should be processed before new snapshot is taken.
    */
  private val eventsPerSnapshot =
    aggregateConfig(aggregateType).getInt("events-per-snapshot", 200)

  private val commandTimeout =
    aggregateConfig(aggregateType).getDuration("async-command-timeout", 5.seconds)

  import context.dispatcher

  // persistenceId is always defined as the Aggregate.Identifier
  val persistenceId: String = identifier.value

  /** The aggregate instance wrapped in a Some if initialized, None otherwise */
  private var aggregateState: Option[Aggregate] = None

  private var eventsSinceLastSnapshot = 0

  // the sequence nr of the most recent successful snapshot
  // this is either the snapshot we recovered with, or the last confirmed successful snapshot
  // we will delete the snapshot with this sequence nr upon receiving confirmation that a new snapshot was taken
  private var currentSnapshotSequenceNr: Option[Long] = None

  /**
    * Recovery handler that receives persisted events during recovery. If a state snapshot
    * has been captured and saved, this handler will receive a [[SnapshotOffer]] message
    * followed by events that are younger than the offered snapshot.
    *
    * This handler must not have side-effects other than changing persistent actor state i.e. it
    * should not perform actions that may fail, such as interacting with external services,
    * for example.
    *
    */
  override val receiveRecover: Receive = {

    case SnapshotOffer(metadata, aggregate: Aggregate @unchecked) =>
      eventsSinceLastSnapshot = 0
      log.debug("aggregate '{}' is recovering from snapshot", identifier)
      restoreState(metadata, aggregate)

    case RecoveryCompleted =>
      log.debug("aggregate '{}' has recovered", identifier)

    case TypedEvent(event) => onEvent(event)

    case unknown => log.debug("aggregate '{}' received unknown message {} on recovery", identifier, unknown)
  }

  // always compose with defaultReceive
  override def receiveCommand: Receive = available

  private def available: Receive = {

    val receive: Receive = {

<<<<<<< HEAD
      case TypedCommand(cmd) =>
        log.debug("Received cmd: {}", cmd)
=======
      case cmd: Command =>
        log.debug("aggregate '{}' received cmd: {}", identifier, cmd)
>>>>>>> fa4f1912

        val eventualTimeout =
          after(duration = commandTimeout, using = context.system.scheduler) {
            Future.failed(new TimeoutException(s"Async command took more than $commandTimeout to complete: $cmd"))
          }

        val eventualEvents = interpreter.applyCommand(aggregateState, cmd)

        val eventWithTimeout = Future firstCompletedOf Seq(eventualEvents, eventualTimeout)

        val origSender = sender()

        eventWithTimeout map {
          case (events, nextState) => Successful(events, nextState, origSender)
        } recover {
          case NonFatal(cause) => FailedCommand(cmd, cause, origSender)
        } pipeTo self

        changeState(Busy)

    }

    // always compose with defaultReceive
    defaultReceive orElse receive

  }

  private def busy: Receive = {

    val busyReceive: Receive = {
      case Successful(events, nextState, origSender) => onSuccess(events, nextState, origSender)
      case failedCmd: FailedCommand                  => onFailure(failedCmd)
<<<<<<< HEAD
      case TypedCommand(cmd) =>
        log.debug("received {} while processing another command", cmd)
=======

      case cmd: Command =>
        log.debug("aggregate '{}' received {} while processing another command", identifier, cmd)
>>>>>>> fa4f1912
        stash()
    }

    defaultReceive orElse busyReceive

  }

  protected def defaultReceive: Receive = {
    case AggregateActor.StateRequest(requester) => sendState(requester)
    case AggregateActor.Exists(requester)       => requester ! aggregateState.isDefined
    case AggregateActor.KillAggregate           => context.stop(self)
    case x: SaveSnapshotSuccess                 =>
      // delete the previous snapshot now that we know we have a newer snapshot
      currentSnapshotSequenceNr.foreach { seqNr =>
        deleteSnapshots(SnapshotSelectionCriteria(maxSequenceNr = seqNr))
      }
      currentSnapshotSequenceNr = Some(x.metadata.sequenceNr)
  }

  /**
    * send a message containing the aggregate's state back to the requester
    *
    * @param replyTo actor to send message to
    */
  protected def sendState(replyTo: ActorRef): Unit = {
    aggregateState match {
<<<<<<< HEAD
      case Some(aggregate) =>
        log.debug("sending aggregate {} to {}", persistenceId, replyTo)
=======
      case Initialized(aggregate) =>
        log.debug("aggregate '{}' sending state to {}", aggregate.id, replyTo)
>>>>>>> fa4f1912
        replyTo ! aggregate
      case None =>
        replyTo ! Status.Failure(new NoSuchElementException(s"aggregate $persistenceId have not been initialized"))
    }
  }

<<<<<<< HEAD
  protected def onEvent(evt: Any): Unit = {

    Try(evt.asInstanceOf[Event]) match {
      case Success(castedEvent) =>
        log.debug("Reapplying event {}", evt)
        eventsSinceLastSnapshot += 1
        aggregateState = interpreter.onEvent(aggregateState, castedEvent)
        log.debug("State after event {}", aggregateState)
        changeState(Available)

      case _ => log.debug(s"Unknown message on recovery $evt")
    }

=======
  protected def onEvent(evt: Event): Unit = {
    log.debug("aggregate '{}' reapplying event {}", identifier, evt)
    eventsSinceLastSnapshot += 1
    aggregateState = interpreter.onEvent(aggregateState, evt)
    log.debug("aggregate '{}' has state after event {}", identifier, aggregateState)
    changeState(Available)
>>>>>>> fa4f1912
  }

  /**
    * restore the lifecycle and state of the aggregate from a snapshot
    *
    * @param metadata  snapshot metadata
    * @param aggregate the aggregate
    */
  private def restoreState(metadata: SnapshotMetadata, aggregate: Aggregate) = {
<<<<<<< HEAD

    log.debug("restoring data for aggregate {}", persistenceId)
=======
    log.debug("aggregate '{}' restoring data", aggregate.id)
>>>>>>> fa4f1912

    currentSnapshotSequenceNr = Some(metadata.sequenceNr)

    aggregateState = Some(aggregate)
    changeState(Available)
  }

  def changeState(state: ActorState): Unit = {
    state match {
      case Available =>
        log.debug("aggregate '{}' accepting commands", identifier)
        context become available
        unstashAll()

      case Busy =>
        log.debug("aggregate '{}' busy, only answering to GetState and command results", identifier)
        context become busy
    }
  }

  private def onSuccess(events: Events, updatedState: Option[Aggregate], origSender: ActorRef): Unit = {

    if (events.nonEmpty) {

      var eventsCount = 0

      // WATCH OUT!!!
      // procedural, state full and hard to reason piece of code!! ;-)
      persistAll(events) { evt =>
        eventsCount += 1
        eventsSinceLastSnapshot += 1

        // are we on first event?
        if (eventsCount == 1) {
          // we can send feedback to user as soon
          // as the first event comes in
          origSender ! events
        }

        // are we on last event?
        if (eventsCount == events.size) {

          // we only update the internal aggregate state once all events are persisted
          aggregateState = updatedState

          // have we crossed the snapshot threshold?
          if (eventsSinceLastSnapshot >= eventsPerSnapshot) {
            aggregateState match {
<<<<<<< HEAD
              case Some(aggregate) =>
                log.debug("{} events reached, saving snapshot", eventsPerSnapshot)
=======
              case Initialized(aggregate) =>
                log.debug("aggregate '{}' has {} events reached, saving snapshot", identifier, eventsPerSnapshot)
>>>>>>> fa4f1912
                saveSnapshot(aggregate)
              case _ =>
            }
            eventsSinceLastSnapshot = 0
          }
        }
      }
    } else {
      // if empty, we don't persist, but we send an empty list back to sender
      origSender ! events
    }

    changeState(Available)

  }

  def onFailure(failedCmd: FailedCommand): Unit = {
    failedCmd.origSender ! Status.Failure(failedCmd.cause)

    changeState(Available)
  }

  /**
    * This method should be used as a callback handler for persist() method.
    * It will:
    * - apply the event on the aggregate effectively changing its state
    * - check if a snapshot needs to be saved.
    *
    * @param evt DomainEvent that has been persisted
    */
  protected def afterEventPersisted(evt: Event): Unit = {

    eventsSinceLastSnapshot += 1

    if (eventsSinceLastSnapshot >= eventsPerSnapshot) {
      aggregateState match {
<<<<<<< HEAD
        case Some(aggregate) =>
          log.debug("{} events reached, saving snapshot", eventsPerSnapshot)
=======
        case Initialized(aggregate) =>
          log.debug("aggregate '{}' has {} events reached, saving snapshot", identifier, eventsPerSnapshot)
>>>>>>> fa4f1912
          saveSnapshot(aggregate)
        case _ =>
      }
      eventsSinceLastSnapshot = 0
    }
  }

  /**
    * Internal representation of a completed update command.
    */
  private case class Successful(events: Events, nextState: Option[Aggregate], origSender: ActorRef)

  private case class FailedCommand(cmd: Command, cause: Throwable, origSender: ActorRef)

}

object AggregateActor {

  /**
    * We don't want the aggregate to be killed if it hasn't fully restored yet,
    * thus we need some non AutoReceivedMessage that can be handled by akka persistence.
    */
  case object KillAggregate

  case class StateRequest(requester: ActorRef)

  case class Exists(requester: ActorRef)

  def props[A, C, E, I <: AggregateId](id: I, behavior: Behavior[A, C, E], parentPath: String): Props = {
    Props(new AggregateActor[A, C, E, I](id, AsyncInterpreter(behavior), parentPath))
  }
}

/**
  * Exceptions extending this trait will not get logged by FunCqrs as errors.
  */
trait DomainException { self: Throwable =>
}<|MERGE_RESOLUTION|>--- conflicted
+++ resolved
@@ -92,13 +92,8 @@
 
     val receive: Receive = {
 
-<<<<<<< HEAD
       case TypedCommand(cmd) =>
-        log.debug("Received cmd: {}", cmd)
-=======
-      case cmd: Command =>
         log.debug("aggregate '{}' received cmd: {}", identifier, cmd)
->>>>>>> fa4f1912
 
         val eventualTimeout =
           after(duration = commandTimeout, using = context.system.scheduler) {
@@ -131,14 +126,8 @@
     val busyReceive: Receive = {
       case Successful(events, nextState, origSender) => onSuccess(events, nextState, origSender)
       case failedCmd: FailedCommand                  => onFailure(failedCmd)
-<<<<<<< HEAD
       case TypedCommand(cmd) =>
-        log.debug("received {} while processing another command", cmd)
-=======
-
-      case cmd: Command =>
         log.debug("aggregate '{}' received {} while processing another command", identifier, cmd)
->>>>>>> fa4f1912
         stash()
     }
 
@@ -165,41 +154,27 @@
     */
   protected def sendState(replyTo: ActorRef): Unit = {
     aggregateState match {
-<<<<<<< HEAD
       case Some(aggregate) =>
-        log.debug("sending aggregate {} to {}", persistenceId, replyTo)
-=======
-      case Initialized(aggregate) =>
-        log.debug("aggregate '{}' sending state to {}", aggregate.id, replyTo)
->>>>>>> fa4f1912
+        log.debug("aggregate '{}' sending state to {}", identifier, replyTo)
         replyTo ! aggregate
       case None =>
         replyTo ! Status.Failure(new NoSuchElementException(s"aggregate $persistenceId have not been initialized"))
     }
   }
 
-<<<<<<< HEAD
   protected def onEvent(evt: Any): Unit = {
 
     Try(evt.asInstanceOf[Event]) match {
       case Success(castedEvent) =>
-        log.debug("Reapplying event {}", evt)
+        log.debug("aggregate '{}' reapplying event {}", identifier, evt)
         eventsSinceLastSnapshot += 1
         aggregateState = interpreter.onEvent(aggregateState, castedEvent)
-        log.debug("State after event {}", aggregateState)
+        log.debug("aggregate '{}' has state after event {}", identifier, aggregateState)
         changeState(Available)
 
       case _ => log.debug(s"Unknown message on recovery $evt")
     }
 
-=======
-  protected def onEvent(evt: Event): Unit = {
-    log.debug("aggregate '{}' reapplying event {}", identifier, evt)
-    eventsSinceLastSnapshot += 1
-    aggregateState = interpreter.onEvent(aggregateState, evt)
-    log.debug("aggregate '{}' has state after event {}", identifier, aggregateState)
-    changeState(Available)
->>>>>>> fa4f1912
   }
 
   /**
@@ -209,12 +184,8 @@
     * @param aggregate the aggregate
     */
   private def restoreState(metadata: SnapshotMetadata, aggregate: Aggregate) = {
-<<<<<<< HEAD
-
-    log.debug("restoring data for aggregate {}", persistenceId)
-=======
-    log.debug("aggregate '{}' restoring data", aggregate.id)
->>>>>>> fa4f1912
+
+    log.debug("aggregate '{}' restoring data", identifier)
 
     currentSnapshotSequenceNr = Some(metadata.sequenceNr)
 
@@ -263,13 +234,8 @@
           // have we crossed the snapshot threshold?
           if (eventsSinceLastSnapshot >= eventsPerSnapshot) {
             aggregateState match {
-<<<<<<< HEAD
               case Some(aggregate) =>
-                log.debug("{} events reached, saving snapshot", eventsPerSnapshot)
-=======
-              case Initialized(aggregate) =>
                 log.debug("aggregate '{}' has {} events reached, saving snapshot", identifier, eventsPerSnapshot)
->>>>>>> fa4f1912
                 saveSnapshot(aggregate)
               case _ =>
             }
@@ -306,13 +272,8 @@
 
     if (eventsSinceLastSnapshot >= eventsPerSnapshot) {
       aggregateState match {
-<<<<<<< HEAD
         case Some(aggregate) =>
-          log.debug("{} events reached, saving snapshot", eventsPerSnapshot)
-=======
-        case Initialized(aggregate) =>
           log.debug("aggregate '{}' has {} events reached, saving snapshot", identifier, eventsPerSnapshot)
->>>>>>> fa4f1912
           saveSnapshot(aggregate)
         case _ =>
       }
