package io.funcqrs.test

<<<<<<< HEAD
import io.funcqrs.backend.{ AggregateFactory, QuerySelectAll }
=======
import io.funcqrs.backend.QuerySelectAll
>>>>>>> 4551cfce
import io.funcqrs.test.backend.InMemoryBackend
import io.funcqrs._
import io.funcqrs.behavior.api.Types

import scala.collection.mutable
import scala.concurrent.Future
import scala.reflect.ClassTag
import io.funcqrs.config.api._
<<<<<<< HEAD
import io.funcqrs.interpreters.Identity
import org.slf4j.LoggerFactory
=======
>>>>>>> 4551cfce

import scala.util.{ Failure, Success, Try }

trait InMemoryTestSupport {

  // internal queue with events. All events produced by the testing
  // will be added to this queue for later assertions
  private lazy val receivedEvents = mutable.Queue[DomainEvent]()

  private lazy val internalProjection = new Projection {
    def handleEvent: HandleEvent = {
      case evt =>
        receivedEvents += evt // send all events to queue
        Future.successful(())
    }
  }

  lazy val backend = {
    val backend = new InMemoryBackend
    configure(backend)

    backend.configure {
      projection(
        query      = QuerySelectAll,
        projection = internalProjection,
        name       = "InternalTestProjection"
      )
    }
    backend
  }

  /**
    * Implement this method to configure the passed [[InMemoryBackend]]
    * for your tests
    */
  def configure(backend: InMemoryBackend): Unit

  private def oldestEvent(): DomainEvent = {
    bufferShouldNoBeEmpty()
    receivedEvents.front
  }

  private def bufferShouldNoBeEmpty() = {
    assert(receivedEvents.nonEmpty, "No events on queue")
  }

  /**
    * Check only the type of the head of the test event buffer
    *
    * @tparam E - the event type
    * @throws AssertionError in Event Buffer head doesn't match passed Event
    * @return E if head of event buffer is E
    */
  def expectEvent[E <: DomainEvent: ClassTag]: E = {

    val headOfBuffer = oldestEvent()
    val expectedType = ClassTagImplicits[E].runtimeClass

    assert(
      headOfBuffer.getClass == expectedType,
      s"Found: $headOfBuffer, expected of type ${expectedType.getSimpleName}"
    )

    // remove if assertion passes
    receivedEvents.dequeue.asInstanceOf[E]
  }

  /**
    * Check if the next event in buffer matches the passed [[PartialFunction]].
    *
    * Useful to verify the content of the event pattern matching.
    *
    * @param pf - a PartialFunction from [[DomainEvent]] to [[T]]
    */
  def expectEventPF[E <: DomainEvent, T](pf: PartialFunction[DomainEvent, T]): T = {
    val lastReceived = oldestEvent()
    assert(pf.isDefinedAt(lastReceived), s"PartialFunction is not defined for next buffer event was: $lastReceived")
    // remove if assertion is passes
    pf(receivedEvents.dequeue)
  }

  /**
    * Search event buffer for `E` consuming all previous Events.
    *
    * @tparam E - the event type
    * @throws AssertionError in case there is no matching Event on the buffer
    * @return E if event buffer contains an Event of type E
    */
  def lookupExpectedEvent[E <: DomainEvent: ClassTag]: E = {
    Try(expectEvent[E]) match {
      case Success(event) => event
      case Failure(ignore) =>
        receivedEvents.dequeue()
        lookupExpectedEvent[E]
    }
  }

  /**
    * Search event buffer for an `Event` matching the passed [[PartialFunction]] consuming all previous Events.
    *
    * Useful to verify the content of the event pattern matching.
    *
    * @param pf - a PartialFunction from [[DomainEvent]] to [[T]]
    * @tparam E - the event type
    * @throws AssertionError in case there is no matching Event on the buffer
    * @return E if event buffer contains an Event of type E
    */
  def lookupExpectedEventPF[E <: DomainEvent, T](pf: PartialFunction[DomainEvent, T]): T = {
    Try(expectEventPF(pf)) match {
      case Success(event) => event
      case Failure(ignore) =>
        receivedEvents.dequeue()
        lookupExpectedEventPF(pf)
    }
  }

  def lastReceivedEvent[E <: DomainEvent: ClassTag]: E = {

    bufferShouldNoBeEmpty()

    val lastReceived = receivedEvents.toList.last
    val expectedType = ClassTagImplicits[E].runtimeClass

    assert(
      lastReceived.getClass == expectedType,
      s"Last received event was: $lastReceived, expected of type ${expectedType.getSimpleName}"
    )

    lastReceived.asInstanceOf[E]
  }

  def lastReceivedEventPF[E <: DomainEvent, T](pf: PartialFunction[DomainEvent, T]): T = {

    bufferShouldNoBeEmpty()

    val lastReceived = receivedEvents.toList.last

    assert(pf.isDefinedAt(lastReceived), s"PartialFunction is not defined for last received event was: $lastReceived")
    pf(lastReceived)
  }

  /**
    * Check that the internal event buffer is empty meaning that there is no new
    * events to be processed.
    *
    * Works exactly the same as `expectNoMoreEvents`.
    *
    * This method is generally used to verify that a command didn't emit any event.
    */
  def expectNoEvent(): Unit =
    expectNoMoreEvents()

  /**
    * Check that the internal event buffer is empty meaning that there is no new
    * events to be processed.
    *
    * Works exactly the same as `expectNoMoreEvents`.
    *
    * This method is generally used at the end of a test case to verity that all events emitted
    * during the test were effectively consumed and that no unexpected event were emitted.
    */
  def expectNoMoreEvents(): Unit = {
    val events = receivedEvents.map(_.getClass.getSimpleName).mkString("[", "|", "]")
    assert(receivedEvents.isEmpty, s"Event queue not empty: $events")
  }

  def events: List[DomainEvent] = receivedEvents.toList
}<|MERGE_RESOLUTION|>--- conflicted
+++ resolved
@@ -1,10 +1,6 @@
 package io.funcqrs.test
 
-<<<<<<< HEAD
 import io.funcqrs.backend.{ AggregateFactory, QuerySelectAll }
-=======
-import io.funcqrs.backend.QuerySelectAll
->>>>>>> 4551cfce
 import io.funcqrs.test.backend.InMemoryBackend
 import io.funcqrs._
 import io.funcqrs.behavior.api.Types
@@ -13,11 +9,7 @@
 import scala.concurrent.Future
 import scala.reflect.ClassTag
 import io.funcqrs.config.api._
-<<<<<<< HEAD
 import io.funcqrs.interpreters.Identity
-import org.slf4j.LoggerFactory
-=======
->>>>>>> 4551cfce
 
 import scala.util.{ Failure, Success, Try }
 
@@ -94,7 +86,7 @@
     */
   def expectEventPF[E <: DomainEvent, T](pf: PartialFunction[DomainEvent, T]): T = {
     val lastReceived = oldestEvent()
-    assert(pf.isDefinedAt(lastReceived), s"PartialFunction is not defined for next buffer event was: $lastReceived")
+    assert(pf.isDefinedAt(lastReceived), s"PartialFunction is not defined for next buffer event, was: $lastReceived")
     // remove if assertion is passes
     pf(receivedEvents.dequeue)
   }
@@ -155,7 +147,7 @@
 
     val lastReceived = receivedEvents.toList.last
 
-    assert(pf.isDefinedAt(lastReceived), s"PartialFunction is not defined for last received event was: $lastReceived")
+    assert(pf.isDefinedAt(lastReceived), s"PartialFunction is not defined for last received event, was: $lastReceived")
     pf(lastReceived)
   }
 
